#!/usr/bin/env node

import { McpServer } from '@modelcontextprotocol/sdk/server/mcp.js';
import { StdioServerTransport } from '@modelcontextprotocol/sdk/server/stdio.js';
import debug from 'debug';
import { promises as fs } from 'fs';
import { ArtilleryWrapper } from './lib/artillery.js';
import {
  RunTestFromFileTool,
  RunTestInlineTool,
  QuickTestTool,
  ListCapabilitiesTool,
  ParseResultsTool
} from './tools/index.js';
import { ServerConfig, MCPTool } from './types.js';
import { z } from 'zod';

<<<<<<< HEAD
const SERVER_VERSION = '1.0.3';
=======
const SERVER_VERSION = '1.0.1';
>>>>>>> 5a5cfeb4
const serverDebug = debug('artillery:mcp:server');
const errorsDebug = debug('artillery:mcp:errors');

async function main() {
  try {
    serverDebug('Starting Artillery MCP Server...');
    
    // Load configuration
    const config = await loadConfiguration();
    
    // Create MCP server
    const mcpServer = new McpServer({
      name: 'artillery-mcp-server',
      version: SERVER_VERSION,
    });

    // Create Artillery wrapper
    const artillery = new ArtilleryWrapper(config);

    // Register tools
    registerTools(mcpServer, artillery, config);

    // Connect to transport
    const transport = new StdioServerTransport();
    await mcpServer.connect(transport);
    
    serverDebug('Artillery MCP Server started successfully');
    serverDebug('Server version:', SERVER_VERSION);
    serverDebug('Artillery binary:', config.artilleryBin);
    serverDebug('Working directory:', config.workDir);
    
  } catch (error) {
    errorsDebug('Failed to start server:', error);
    process.exit(1);
  }
}

async function loadConfiguration(): Promise<ServerConfig> {
  // Load configuration from environment variables
  const config: ServerConfig = {
    artilleryBin: process.env.ARTILLERY_BIN || '',
    workDir: process.env.ARTILLERY_WORKDIR || process.cwd(),
    timeoutMs: parseInt(process.env.ARTILLERY_TIMEOUT_MS || '1800000'), // 30 minutes default
    maxOutputMb: parseInt(process.env.ARTILLERY_MAX_OUTPUT_MB || '10'), // 10MB default
    allowQuick: process.env.ARTILLERY_ALLOW_QUICK === 'true'
  };

  serverDebug('Initial config loaded:', {
    artilleryBin: config.artilleryBin,
    workDir: config.workDir,
    timeoutMs: config.timeoutMs,
    maxOutputMb: config.maxOutputMb,
    allowQuick: config.allowQuick
  });

  // Validate and detect Artillery binary
  try {
    const detectedBinary = await ArtilleryWrapper.detectBinary();
    serverDebug('Artillery binary detected:', detectedBinary);
    
    config.artilleryBin = detectedBinary;
    serverDebug('Config.artilleryBin after assignment:', config.artilleryBin);
  } catch (error) {
    errorsDebug('Failed to detect Artillery binary:', error);
    throw error;
  }

  // Validate working directory
  try {
    await fs.access(config.workDir);
    serverDebug('Working directory:', config.workDir);
  } catch (error) {
    errorsDebug('Working directory not accessible:', config.workDir, error);
    throw error;
  }

  // Validate timeout
  if (config.timeoutMs < 1000 || config.timeoutMs > 7200000) {
    throw new Error('ARTILLERY_TIMEOUT_MS must be between 1 second and 2 hours');
  }

  // Validate output size limit
  if (config.maxOutputMb < 1 || config.maxOutputMb > 100) {
    throw new Error('ARTILLERY_MAX_OUTPUT_MB must be between 1 and 100');
  }

  serverDebug('Configuration loaded successfully');
  serverDebug('Final config:', {
    artilleryBin: config.artilleryBin,
    workDir: config.workDir,
    timeoutMs: config.timeoutMs,
    maxOutputMb: config.maxOutputMb,
    allowQuick: config.allowQuick
  });
  
  return config;
}

function registerTools(mcpServer: McpServer, artillery: ArtilleryWrapper, config: ServerConfig) {
  // Register run_test_from_file tool
  mcpServer.registerTool('run_test_from_file', {
    description: 'Run an Artillery test from a config file path.',
    inputSchema: {
      path: z.string().describe('Path to Artillery config file'),
      outputJson: z.string().optional().describe('Path for JSON results output'),
      reportHtml: z.string().optional().describe('Path for HTML report output'),
      env: z.record(z.string()).optional().describe('Environment variables'),
      cwd: z.string().optional().describe('Working directory'),
      validateOnly: z.boolean().optional().describe('Only validate config, do not run')
    }
  }, async (args) => {
    try {
      const tool = new RunTestFromFileTool(artillery);
      const result = await tool.call({ params: { arguments: args } });
      return {
        content: [
          {
            type: 'text',
            text: JSON.stringify(result)
          }
        ]
      };
    } catch (error) {
      return {
        content: [
          {
            type: 'text',
            text: JSON.stringify({
              status: 'error',
              tool: 'run_test_from_file',
              error: {
                code: 'INTERNAL_ERROR',
                message: error instanceof Error ? error.message : 'Unknown error occurred'
              }
            })
          }
        ]
      };
    }
  });

  // Register run_test_inline tool
  mcpServer.registerTool('run_test_inline', {
    description: 'Run an Artillery test from inline configuration text.',
    inputSchema: {
      configText: z.string().describe('Artillery configuration as text'),
      outputJson: z.string().optional().describe('Path for JSON results output'),
      reportHtml: z.string().optional().describe('Path for HTML report output'),
      env: z.record(z.string()).optional().describe('Environment variables'),
      cwd: z.string().optional().describe('Working directory'),
      validateOnly: z.boolean().optional().describe('Only validate config, do not run')
    }
  }, async (args) => {
    try {
      const tool = new RunTestInlineTool(artillery);
      const result = await tool.call({ params: { arguments: args } });
      return {
        content: [
          {
            type: 'text',
            text: JSON.stringify(result)
          }
        ]
      };
    } catch (error) {
      return {
        content: [
          {
            type: 'text',
            text: JSON.stringify({
              status: 'error',
              tool: 'run_test_inline',
              error: {
                code: 'INTERNAL_ERROR',
                message: error instanceof Error ? error.message : 'Unknown error occurred'
              }
            })
          }
        ]
      };
    }
  });

  // Register quick_test tool
  mcpServer.registerTool('quick_test', {
    description: 'Run a quick HTTP test (if supported by Artillery).',
    inputSchema: {
      target: z.string().describe('URL to test'),
      rate: z.number().min(1).optional().describe('Requests per second'),
      duration: z.string().optional().describe('Test duration (e.g., "1m")'),
      count: z.number().min(1).optional().describe('Total request count'),
      method: z.string().optional().describe('HTTP method'),
      headers: z.record(z.string()).optional().describe('HTTP headers'),
      body: z.string().optional().describe('Request body')
    }
  }, async (args) => {
    try {
      const tool = new QuickTestTool(artillery);
      const result = await tool.call({ params: { arguments: args } });
      return {
        content: [
          {
            type: 'text',
            text: JSON.stringify(result)
          }
        ]
      };
    } catch (error) {
      return {
        content: [
          {
            type: 'text',
            text: JSON.stringify({
              status: 'error',
              tool: 'quick_test',
              error: {
                code: 'INTERNAL_ERROR',
                message: error instanceof Error ? error.message : 'Unknown error occurred'
              }
            })
          }
        ]
      };
    }
  });

  // Register list_capabilities tool
  mcpServer.registerTool('list_capabilities', {
    description: 'Report versions, detected features, and server limits.',
    inputSchema: {}
  }, async () => {
    try {
      const tool = new ListCapabilitiesTool(artillery, config, SERVER_VERSION);
      const result = await tool.call({ params: { arguments: {} } });
      return {
        content: [
          {
            type: 'text',
            text: JSON.stringify(result)
          }
        ]
      };
    } catch (error) {
      return {
        content: [
          {
            type: 'text',
            text: JSON.stringify({
              status: 'error',
              tool: 'list_capabilities',
              error: {
                code: 'INTERNAL_ERROR',
                message: error instanceof Error ? error.message : 'Unknown error occurred'
              }
            })
          }
        ]
      };
    }
  });

  // Register parse_results tool
  mcpServer.registerTool('parse_results', {
    description: 'Parse Artillery JSON results and return summary.',
    inputSchema: {
      jsonPath: z.string().describe('Path to Artillery JSON results file')
    }
  }, async (args) => {
    try {
      const tool = new ParseResultsTool(artillery);
      const result = await tool.call({ params: { arguments: args } });
      return {
        content: [
          {
            type: 'text',
            text: JSON.stringify(result)
          }
        ]
      };
    } catch (error) {
      return {
        content: [
          {
            type: 'text',
            text: JSON.stringify({
              status: 'error',
              tool: 'parse_results',
              error: {
                code: 'INTERNAL_ERROR',
                message: error instanceof Error ? error.message : 'Unknown error occurred'
              }
            })
          }
        ]
      };
    }
  });

  serverDebug('All tools registered successfully');
}

// Start the server
main().catch((error) => {
  console.error('Failed to start server:', error);
  process.exit(1);
});<|MERGE_RESOLUTION|>--- conflicted
+++ resolved
@@ -15,11 +15,9 @@
 import { ServerConfig, MCPTool } from './types.js';
 import { z } from 'zod';
 
-<<<<<<< HEAD
+
 const SERVER_VERSION = '1.0.3';
-=======
-const SERVER_VERSION = '1.0.1';
->>>>>>> 5a5cfeb4
+
 const serverDebug = debug('artillery:mcp:server');
 const errorsDebug = debug('artillery:mcp:errors');
 
